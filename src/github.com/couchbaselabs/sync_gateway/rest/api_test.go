//  Copyright (c) 2012 Couchbase, Inc.
//  Licensed under the Apache License, Version 2.0 (the "License"); you may not use this file
//  except in compliance with the License. You may obtain a copy of the License at
//    http://www.apache.org/licenses/LICENSE-2.0
//  Unless required by applicable law or agreed to in writing, software distributed under the
//  License is distributed on an "AS IS" BASIS, WITHOUT WARRANTIES OR CONDITIONS OF ANY KIND,
//  either express or implied. See the License for the specific language governing permissions
//  and limitations under the License.

package rest

import (
	"bytes"
	"compress/gzip"
	"encoding/json"
	"fmt"
	"log"
	"net/http"
	"net/http/httptest"
	"runtime"
	"sort"
	"testing"
	"time"

	"github.com/couchbaselabs/go.assert"
	"github.com/robertkrimen/otto/underscore"

	"github.com/couchbaselabs/sync_gateway/auth"
	"github.com/couchbaselabs/sync_gateway/base"
	"github.com/couchbaselabs/sync_gateway/channels"
	"github.com/couchbaselabs/sync_gateway/db"
)

func init() {
	base.LogNoColor()
	underscore.Disable() // It really slows down unit tests (by making otto.New take a lot longer)
}

//////// REST TESTER HELPER CLASS:

var gBucketCounter = 0

type restTester struct {
	_bucket      base.Bucket
	_sc          *ServerContext
	noAdminParty bool   // Unless this is true, Admin Party is in full effect
	syncFn       string // put the sync() function source in here (optional)
}

func (rt *restTester) bucket() base.Bucket {
	if rt._bucket == nil {
		server := "walrus:"
		bucketName := fmt.Sprintf("sync_gateway_test_%d", gBucketCounter)
		gBucketCounter++

		var syncFnPtr *string
		if len(rt.syncFn) > 0 {
			syncFnPtr = &rt.syncFn
		}

		rt._sc = NewServerContext(&ServerConfig{})

		_, err := rt._sc.AddDatabaseFromConfig(&DbConfig{
			Server: &server,
			Bucket: &bucketName,
			name:   "db",
			Sync:   syncFnPtr,
		})
		if err != nil {
			panic(fmt.Sprintf("Error from AddDatabaseFromConfig: %v", err))
		}
		rt._bucket = rt._sc.Database("db").Bucket

		if !rt.noAdminParty {
			rt.setAdminParty(true)
		}

		runtime.SetFinalizer(rt, func(rt *restTester) {
			log.Printf("Finalizing bucket %s", rt._bucket.GetName())
			rt._sc.Close()
		})
	}
	return rt._bucket
}

func (rt *restTester) ServerContext() *ServerContext {
	rt.bucket()
	return rt._sc
}

func (rt *restTester) setAdminParty(partyTime bool) {
	a := rt.ServerContext().Database("db").Authenticator()
	guest, _ := a.GetUser("")
	guest.SetDisabled(!partyTime)
	var chans channels.TimedSet
	if partyTime {
		chans = channels.AtSequence(base.SetOf("*"), 1)
	}
	guest.SetExplicitChannels(chans)
	a.Save(guest)
}

type testResponse struct {
	*httptest.ResponseRecorder
	rq *http.Request
}

func (rt *restTester) sendRequest(method, resource string, body string) *testResponse {
	return rt.send(request(method, resource, body))
}

func (rt *restTester) sendRequestWithHeaders(method, resource string, body string, headers map[string]string) *testResponse {
	req := request(method, resource, body)
	for k, v := range headers {
		req.Header.Set(k, v)
	}
	return rt.send(req)
}

func (rt *restTester) send(request *http.Request) *testResponse {
	response := &testResponse{httptest.NewRecorder(), request}
	response.Code = 200 // doesn't seem to be initialized by default; filed Go bug #4188
	CreatePublicHandler(rt.ServerContext()).ServeHTTP(response, request)
	return response
}

func (rt *restTester) sendAdminRequest(method, resource string, body string) *testResponse {
	input := bytes.NewBufferString(body)
	request, _ := http.NewRequest(method, "http://localhost"+resource, input)
	response := &testResponse{httptest.NewRecorder(), request}
	response.Code = 200 // doesn't seem to be initialized by default; filed Go bug #4188

	CreateAdminHandler(rt.ServerContext()).ServeHTTP(response, request)
	return response
}

func request(method, resource, body string) *http.Request {
	request, err := http.NewRequest(method, "http://localhost"+resource, bytes.NewBufferString(body))
	request.RequestURI = resource // This doesn't get filled in by NewRequest
	fixQuotedSlashes(request)
	if err != nil {
		panic(fmt.Sprintf("http.NewRequest failed: %v", err))
	}
	return request
}

func requestByUser(method, resource, body, username string) *http.Request {
	r := request(method, resource, body)
	r.SetBasicAuth(username, "letmein")
	return r
}

func assertStatus(t *testing.T, response *testResponse, expectedStatus int) {
	if response.Code != expectedStatus {
		t.Fatalf("Response status %d (expected %d) for %s <%s> : %s",
			response.Code, expectedStatus, response.rq.Method, response.rq.URL, response.Body)
	}
}

func (sc *ServerContext) Database(name string) *db.DatabaseContext {
	db, err := sc.GetDatabase(name)
	if err != nil {
		panic(fmt.Sprintf("Unexpected error getting db %q: %v", name, err))
	}
	return db
}

//////// AND NOW THE TESTS:

func TestRoot(t *testing.T) {
	var rt restTester
	response := rt.sendRequest("GET", "/", "")
	assertStatus(t, response, 200)
	var body db.Body
	json.Unmarshal(response.Body.Bytes(), &body)
	assert.Equals(t, body["couchdb"], "Welcome")

	response = rt.sendRequest("HEAD", "/", "")
	assertStatus(t, response, 200)
	response = rt.sendRequest("OPTIONS", "/", "")
	assertStatus(t, response, 204)
	assert.Equals(t, response.Header().Get("Allow"), "GET, HEAD")
	response = rt.sendRequest("PUT", "/", "")
	assertStatus(t, response, 405)
	assert.Equals(t, response.Header().Get("Allow"), "GET, HEAD")
}

func (rt *restTester) createDoc(t *testing.T, docid string) string {
	response := rt.sendRequest("PUT", "/db/"+docid, `{"prop":true}`)
	assertStatus(t, response, 201)
	var body db.Body
	json.Unmarshal(response.Body.Bytes(), &body)
	assert.Equals(t, body["ok"], true)
	revid := body["rev"].(string)
	if revid == "" {
		t.Fatalf("No revid in response for PUT doc")
	}
	return revid
}

func TestDocLifecycle(t *testing.T) {
	var rt restTester
	revid := rt.createDoc(t, "doc")
	assert.Equals(t, revid, "1-45ca73d819d5b1c9b8eea95290e79004")

	response := rt.sendRequest("DELETE", "/db/doc?rev="+revid, "")
	assertStatus(t, response, 200)
}

func TestFunkyDocIDs(t *testing.T) {
	var rt restTester
	rt.createDoc(t, "AC%2FDC")

	response := rt.sendRequest("GET", "/db/AC%2FDC", "")
	assertStatus(t, response, 200)

	rt.createDoc(t, "AC+DC")
	response = rt.sendRequest("GET", "/db/AC+DC", "")
	assertStatus(t, response, 200)

	rt.createDoc(t, "AC+DC+GC")
	response = rt.sendRequest("GET", "/db/AC+DC+GC", "")
	assertStatus(t, response, 200)

	response = rt.sendRequest("PUT", "/db/foo+bar+moo+car", `{"prop":true}`)
	assertStatus(t, response, 201)
	response = rt.sendRequest("GET", "/db/foo+bar+moo+car", "")
	assertStatus(t, response, 200)

	rt.createDoc(t, "AC%2BDC2")
	response = rt.sendRequest("GET", "/db/AC%2BDC2", "")
	assertStatus(t, response, 200)

	rt.createDoc(t, "AC%2BDC%2BGC2")
	response = rt.sendRequest("GET", "/db/AC%2BDC%2BGC2", "")
	assertStatus(t, response, 200)

	response = rt.sendRequest("PUT", "/db/foo%2Bbar%2Bmoo%2Bcar2", `{"prop":true}`)
	assertStatus(t, response, 201)
	response = rt.sendRequest("GET", "/db/foo%2Bbar%2Bmoo%2Bcar2", "")
	assertStatus(t, response, 200)

	response = rt.sendRequest("PUT", "/db/foo%2Bbar+moo%2Bcar3", `{"prop":true}`)
	assertStatus(t, response, 201)
	response = rt.sendRequest("GET", "/db/foo+bar%2Bmoo+car3", "")
	assertStatus(t, response, 200)
}

func TestManualAttachment(t *testing.T) {
	var rt restTester

	doc1revId := rt.createDoc(t, "doc1")

	// attach to existing document without rev (should fail)
	attachmentBody := "this is the body of attachment"
	attachmentContentType := "content/type"
	reqHeaders := map[string]string{
		"Content-Type": attachmentContentType,
	}
	response := rt.sendRequestWithHeaders("PUT", "/db/doc1/attach1", attachmentBody, reqHeaders)
	assertStatus(t, response, 409)

	// attach to existing document with wrong rev (should fail)
	response = rt.sendRequestWithHeaders("PUT", "/db/doc1/attach1?rev=1-xyz", attachmentBody, reqHeaders)
	assertStatus(t, response, 409)

	// attach to existing document with wrong rev using If-Match header (should fail)
	reqHeaders["If-Match"] = "1-dnf"
	response = rt.sendRequestWithHeaders("PUT", "/db/doc1/attach1", attachmentBody, reqHeaders)
	assertStatus(t, response, 409)
	delete(reqHeaders, "If-Match")

	// attach to existing document with correct rev (should succeed)
	response = rt.sendRequestWithHeaders("PUT", "/db/doc1/attach1?rev="+doc1revId, attachmentBody, reqHeaders)
	assertStatus(t, response, 201)
	var body db.Body
	json.Unmarshal(response.Body.Bytes(), &body)
	assert.Equals(t, body["ok"], true)
	revIdAfterAttachment := body["rev"].(string)
	if revIdAfterAttachment == "" {
		t.Fatalf("No revid in response for PUT attachment")
	}
	assert.True(t, revIdAfterAttachment != doc1revId)

	// retrieve attachment
	response = rt.sendRequest("GET", "/db/doc1/attach1", "")
	assertStatus(t, response, 200)
	assert.Equals(t, string(response.Body.Bytes()), attachmentBody)
	assert.True(t, response.Header().Get("Content-Type") == attachmentContentType)

	// try to overwrite that attachment
	attachmentBody = "updated content"
	response = rt.sendRequestWithHeaders("PUT", "/db/doc1/attach1?rev="+revIdAfterAttachment, attachmentBody, reqHeaders)
	assertStatus(t, response, 201)
	body = db.Body{}
	json.Unmarshal(response.Body.Bytes(), &body)
	assert.Equals(t, body["ok"], true)
	revIdAfterUpdateAttachment := body["rev"].(string)
	if revIdAfterUpdateAttachment == "" {
		t.Fatalf("No revid in response for PUT attachment")
	}
	assert.True(t, revIdAfterUpdateAttachment != revIdAfterAttachment)

	// try to overwrite that attachment again, this time using If-Match header
	attachmentBody = "updated content again"
	reqHeaders["If-Match"] = revIdAfterUpdateAttachment
	response = rt.sendRequestWithHeaders("PUT", "/db/doc1/attach1", attachmentBody, reqHeaders)
	assertStatus(t, response, 201)
	body = db.Body{}
	json.Unmarshal(response.Body.Bytes(), &body)
	assert.Equals(t, body["ok"], true)
	revIdAfterUpdateAttachmentAgain := body["rev"].(string)
	if revIdAfterUpdateAttachmentAgain == "" {
		t.Fatalf("No revid in response for PUT attachment")
	}
	assert.True(t, revIdAfterUpdateAttachmentAgain != revIdAfterUpdateAttachment)
	delete(reqHeaders, "If-Match")

	// retrieve attachment
	response = rt.sendRequest("GET", "/db/doc1/attach1", "")
	assertStatus(t, response, 200)
	assert.Equals(t, string(response.Body.Bytes()), attachmentBody)
	assert.True(t, response.Header().Get("Content-Type") == attachmentContentType)

	// add another attachment to the document
	// also no explicit Content-Type header on this one
	// should default to application/octet-stream
	attachmentBody = "separate content"
	response = rt.sendRequest("PUT", "/db/doc1/attach2?rev="+revIdAfterUpdateAttachmentAgain, attachmentBody)
	assertStatus(t, response, 201)
	body = db.Body{}
	json.Unmarshal(response.Body.Bytes(), &body)
	assert.Equals(t, body["ok"], true)
	revIdAfterSecondAttachment := body["rev"].(string)
	if revIdAfterSecondAttachment == "" {
		t.Fatalf("No revid in response for PUT attachment")
	}
	assert.True(t, revIdAfterSecondAttachment != revIdAfterUpdateAttachment)

	// retrieve attachment
	response = rt.sendRequest("GET", "/db/doc1/attach2", "")
	assertStatus(t, response, 200)
	assert.Equals(t, string(response.Body.Bytes()), attachmentBody)
	assert.True(t, response.Header().Get("Content-Type") == "application/octet-stream")

	// now check the attachments index on the document
	response = rt.sendRequest("GET", "/db/doc1", "")
	assertStatus(t, response, 200)
	body = db.Body{}
	json.Unmarshal(response.Body.Bytes(), &body)
	bodyAttachments, ok := body["_attachments"].(map[string]interface{})
	if !ok {
		t.Errorf("Attachments must be map")
	} else {
		assert.Equals(t, len(bodyAttachments), 2)
	}
	// make sure original document property has remained
	prop, ok := body["prop"]
	if !ok || !prop.(bool) {
		t.Errorf("property prop is now missing or modified")
	}
}

// PUT attachment on non-existant docid should create empty doc
func TestManualAttachmentNewDoc(t *testing.T) {
	var rt restTester

	// attach to new document using bogus rev (should fail)
	attachmentBody := "this is the body of attachment"
	attachmentContentType := "text/plain"
	reqHeaders := map[string]string{
		"Content-Type": attachmentContentType,
	}
	response := rt.sendRequestWithHeaders("PUT", "/db/notexistyet/attach1?rev=1-abc", attachmentBody, reqHeaders)
	assertStatus(t, response, 409)

	// attach to new document using bogus rev using If-Match header (should fail)
	reqHeaders["If-Match"] = "1-xyz"
	response = rt.sendRequestWithHeaders("PUT", "/db/notexistyet/attach1", attachmentBody, reqHeaders)
	assertStatus(t, response, 409)
	delete(reqHeaders, "If-Match")

	// attach to new document without any rev (should succeed)
	response = rt.sendRequestWithHeaders("PUT", "/db/notexistyet/attach1", attachmentBody, reqHeaders)
	assertStatus(t, response, 201)
	var body db.Body
	json.Unmarshal(response.Body.Bytes(), &body)
	assert.Equals(t, body["ok"], true)
	revIdAfterAttachment := body["rev"].(string)
	if revIdAfterAttachment == "" {
		t.Fatalf("No revid in response for PUT attachment")
	}

	// retrieve attachment
	response = rt.sendRequest("GET", "/db/notexistyet/attach1", "")
	assertStatus(t, response, 200)
	assert.Equals(t, string(response.Body.Bytes()), attachmentBody)
	assert.True(t, response.Header().Get("Content-Type") == attachmentContentType)

	// now check the document
	body = db.Body{}
	response = rt.sendRequest("GET", "/db/notexistyet", "")
	assertStatus(t, response, 200)
	json.Unmarshal(response.Body.Bytes(), &body)
	// body should only have 3 top-level entries _id, _rev, _attachments
	assert.True(t, len(body) == 3)
}

func TestBulkDocs(t *testing.T) {
	var rt restTester
	input := `{"docs": [{"_id": "bulk1", "n": 1}, {"_id": "bulk2", "n": 2}]}`
	response := rt.sendRequest("POST", "/db/_bulk_docs", input)
	assertStatus(t, response, 201)
	var docs []interface{}
	json.Unmarshal(response.Body.Bytes(), &docs)
	assert.Equals(t, len(docs), 2)
	assert.DeepEquals(t, docs[0],
		map[string]interface{}{"rev": "1-50133ddd8e49efad34ad9ecae4cb9907", "id": "bulk1"})
	assert.DeepEquals(t, docs[1],
		map[string]interface{}{"rev": "1-035168c88bd4b80fb098a8da72f881ce", "id": "bulk2"})
}

func TestBulkDocsChangeToAccess(t *testing.T) {

	base.LogKeys["Access"] = true

	rt := restTester{syncFn: `function(doc) {if(doc.type == "setaccess") {channel(doc.channel); access(doc.owner, doc.channel);} else { requireAccess(doc.channel)}}`}
	a := rt.ServerContext().Database("db").Authenticator()
	user, err := a.GetUser("")
	assert.Equals(t, err, nil)
	user.SetDisabled(true)
	err = a.Save(user)
	assert.Equals(t, err, nil)

	//Create a test user
	user, err = a.NewUser("user1", "letmein", nil)
	a.Save(user)

	input := `{"docs": [{"_id": "bulk1", "type" : "setaccess", "owner":"user1" , "channel":"chan1"}, {"_id": "bulk2" , "channel":"chan1"}]}`

	response := rt.send(requestByUser("POST", "/db/_bulk_docs", input, "user1"))
	assertStatus(t, response, 201)

	var docs []interface{}
	json.Unmarshal(response.Body.Bytes(), &docs)
	assert.Equals(t, len(docs), 2)
	assert.DeepEquals(t, docs[0],
		map[string]interface{}{"rev": "1-afbcffa8a4641a0f4dd94d3fc9593e74", "id": "bulk1"})
	assert.DeepEquals(t, docs[1],
		map[string]interface{}{"rev": "1-4d79588b9fe9c38faae61f0c1b9471c0", "id": "bulk2"})
}

func TestBulkDocsNoEdits(t *testing.T) {
	var rt restTester
	input := `{"new_edits":false, "docs": [
                    {"_id": "bdne1", "_rev": "12-abc", "n": 1,
                     "_revisions": {"start": 12, "ids": ["abc", "eleven", "ten", "nine"]}},
                    {"_id": "bdne2", "_rev": "34-def", "n": 2,
                     "_revisions": {"start": 34, "ids": ["def", "three", "two", "one"]}}
              ]}`
	response := rt.sendRequest("POST", "/db/_bulk_docs", input)
	assertStatus(t, response, 201)
	var docs []interface{}
	json.Unmarshal(response.Body.Bytes(), &docs)
	assert.Equals(t, len(docs), 2)
	assert.DeepEquals(t, docs[0],
		map[string]interface{}{"rev": "12-abc", "id": "bdne1"})
	assert.DeepEquals(t, docs[1],
		map[string]interface{}{"rev": "34-def", "id": "bdne2"})

	// Now update the first doc with two new revisions:
	input = `{"new_edits":false, "docs": [
                  {"_id": "bdne1", "_rev": "14-jkl", "n": 111,
                   "_revisions": {"start": 14, "ids": ["jkl", "def", "abc", "eleven", "ten", "nine"]}}
            ]}`
	response = rt.sendRequest("POST", "/db/_bulk_docs", input)
	assertStatus(t, response, 201)
	json.Unmarshal(response.Body.Bytes(), &docs)
	assert.Equals(t, len(docs), 1)
	assert.DeepEquals(t, docs[0],
		map[string]interface{}{"rev": "14-jkl", "id": "bdne1"})
}

type RevDiffResponse map[string][]string
type RevsDiffResponse map[string]RevDiffResponse

func TestRevsDiff(t *testing.T) {
	var rt restTester
	// Create some docs:
	input := `{"new_edits":false, "docs": [
                    {"_id": "rd1", "_rev": "12-abc", "n": 1,
                     "_revisions": {"start": 12, "ids": ["abc", "eleven", "ten", "nine"]}},
                    {"_id": "rd2", "_rev": "34-def", "n": 2,
                     "_revisions": {"start": 34, "ids": ["def", "three", "two", "one"]}}
              ]}`
	response := rt.sendRequest("POST", "/db/_bulk_docs", input)
	assertStatus(t, response, 201)

	// Now call _revs_diff:
	input = `{"rd1": ["13-def", "12-abc", "11-eleven"],
              "rd2": ["34-def", "31-one"],
              "rd9": ["1-a", "2-b", "3-c"],
              "_design/ddoc": ["1-woo"]
             }`
	response = rt.sendRequest("POST", "/db/_revs_diff", input)
	assertStatus(t, response, 200)
	var diffResponse RevsDiffResponse
	json.Unmarshal(response.Body.Bytes(), &diffResponse)
	sort.Strings(diffResponse["rd1"]["possible_ancestors"])
	assert.DeepEquals(t, diffResponse, RevsDiffResponse{
		"rd1": RevDiffResponse{"missing": []string{"13-def"},
			"possible_ancestors": []string{"10-ten", "9-nine"}},
		"rd9": RevDiffResponse{"missing": []string{"1-a", "2-b", "3-c"}}})
}

func TestLocalDocs(t *testing.T) {
	var rt restTester
	response := rt.sendRequest("GET", "/db/_local/loc1", "")
	assertStatus(t, response, 404)

	response = rt.sendRequest("PUT", "/db/_local/loc1", `{"hi": "there"}`)
	assertStatus(t, response, 201)
	response = rt.sendRequest("GET", "/db/_local/loc1", "")
	assertStatus(t, response, 200)
	assert.Equals(t, response.Body.String(), `{"_id":"_local/loc1","_rev":"0-1","hi":"there"}`)

	response = rt.sendRequest("PUT", "/db/_local/loc1", `{"hi": "there"}`)
	assertStatus(t, response, 409)
	response = rt.sendRequest("PUT", "/db/_local/loc1", `{"hi": "again", "_rev": "0-1"}`)
	assertStatus(t, response, 201)
	response = rt.sendRequest("GET", "/db/_local/loc1", "")
	assertStatus(t, response, 200)
	assert.Equals(t, response.Body.String(), `{"_id":"_local/loc1","_rev":"0-2","hi":"again"}`)

	// Check the handling of large integers, which caused trouble for us at one point:
	response = rt.sendRequest("PUT", "/db/_local/loc1", `{"big": 123456789, "_rev": "0-2"}`)
	assertStatus(t, response, 201)
	response = rt.sendRequest("GET", "/db/_local/loc1", "")
	assertStatus(t, response, 200)
	assert.Equals(t, response.Body.String(), `{"_id":"_local/loc1","_rev":"0-3","big":123456789}`)

	response = rt.sendRequest("DELETE", "/db/_local/loc1", "")
	assertStatus(t, response, 409)
	response = rt.sendRequest("DELETE", "/db/_local/loc1?rev=0-3", "")
	assertStatus(t, response, 200)
	response = rt.sendRequest("GET", "/db/_local/loc1", "")
	assertStatus(t, response, 404)
	response = rt.sendRequest("DELETE", "/db/_local/loc1", "")
	assertStatus(t, response, 404)

	// Check the handling of URL encoded slash at end of _local%2Fdoc
	response = rt.sendRequest("PUT", "/db/_local%2Floc12", `{"hi": "there"}`)
	assertStatus(t, response, 201)
	response = rt.sendRequest("GET", "/db/_local/loc2", "")
	assertStatus(t, response, 404)
	response = rt.sendRequest("DELETE", "/db/_local%2floc2", "")
	assertStatus(t, response, 404)
}

func TestResponseEncoding(t *testing.T) {
	// Make a doc longer than 1k so the HTTP response will be compressed:
	str := "DORKY "
	for i := 0; i < 10; i++ {
		str = str + str
	}
	docJSON := fmt.Sprintf(`{"long": %q}`, str)

	var rt restTester
	response := rt.sendRequest("PUT", "/db/_local/loc1", docJSON)
	assertStatus(t, response, 201)
	response = rt.sendRequestWithHeaders("GET", "/db/_local/loc1", "",
		map[string]string{"Accept-Encoding": "foo, gzip, bar"})
	assertStatus(t, response, 200)
	assert.DeepEquals(t, response.HeaderMap["Content-Encoding"], []string{"gzip"})
	unzip, err := gzip.NewReader(response.Body)
	assert.Equals(t, err, nil)
	unjson := json.NewDecoder(unzip)
	var body db.Body
	assert.Equals(t, unjson.Decode(&body), nil)
	assert.Equals(t, body["long"], str)
}

func TestLogin(t *testing.T) {
	var rt restTester
	a := auth.NewAuthenticator(rt.bucket(), nil)
	user, err := a.GetUser("")
	assert.Equals(t, err, nil)
	user.SetDisabled(true)
	err = a.Save(user)
	assert.Equals(t, err, nil)

	user, err = a.GetUser("")
	assert.Equals(t, err, nil)
	assert.True(t, user.Disabled())

	response := rt.sendRequest("PUT", "/db/doc", `{"hi": "there"}`)
	assertStatus(t, response, 401)

	user, err = a.NewUser("pupshaw", "letmein", channels.SetOf("*"))
	a.Save(user)

	assertStatus(t, rt.sendRequest("GET", "/db/_session", ""), 200)

	response = rt.sendRequest("POST", "/db/_session", `{"name":"pupshaw", "password":"letmein"}`)
	assertStatus(t, response, 200)
	log.Printf("Set-Cookie: %s", response.Header().Get("Set-Cookie"))
	assert.True(t, response.Header().Get("Set-Cookie") != "")
}

func TestReadChangesOptionsFromJSON(t *testing.T) {
	optStr := `{"feed":"longpoll", "since": "123456:78", "limit":123, "style": "all_docs",
				"include_docs": true, "filter": "Melitta", "channels": "ABC,BBC"}`
	feed, options, filter, channelsArray, err := readChangesOptionsFromJSON([]byte(optStr))
	assert.Equals(t, err, nil)
	assert.Equals(t, feed, "longpoll")
	assert.DeepEquals(t, options, db.ChangesOptions{
		Since:       db.SequenceID{Seq: 78, TriggeredBy: 123456},
		Limit:       123,
		Conflicts:   true,
		IncludeDocs: true})
	assert.Equals(t, filter, "Melitta")
	assert.DeepEquals(t, channelsArray, []string{"ABC", "BBC"})
}

func TestAccessControl(t *testing.T) {
	type allDocsRow struct {
		ID    string `json:"id"`
		Key   string `json:"key"`
		Value struct {
			Rev      string              `json:"rev"`
			Channels []string            `json:"channels,omitempty"`
			Access   map[string]base.Set `json:"access,omitempty"` // for admins only
		} `json:"value"`
		Doc   db.Body `json:"doc,omitempty"`
		Error string  `json:"error"`
	}
	var allDocsResult struct {
		TotalRows int          `json:"total_rows"`
		Offset    int          `json:"offset"`
		Rows      []allDocsRow `json:"rows"`
	}

	// Create some docs:
	var rt restTester
	a := auth.NewAuthenticator(rt.bucket(), nil)
	guest, err := a.GetUser("")
	assert.Equals(t, err, nil)
	guest.SetDisabled(false)
	err = a.Save(guest)
	assert.Equals(t, err, nil)

	assertStatus(t, rt.sendRequest("PUT", "/db/doc1", `{"channels":[]}`), 201)
	assertStatus(t, rt.sendRequest("PUT", "/db/doc2", `{"channels":["CBS"]}`), 201)
	assertStatus(t, rt.sendRequest("PUT", "/db/doc3", `{"channels":["CBS", "Cinemax"]}`), 201)
	assertStatus(t, rt.sendRequest("PUT", "/db/doc4", `{"channels":["WB", "Cinemax"]}`), 201)

	guest.SetDisabled(true)
	err = a.Save(guest)
	assert.Equals(t, err, nil)

	// Create a user:
	alice, err := a.NewUser("alice", "letmein", channels.SetOf("Cinemax"))
	a.Save(alice)

	// Get a single doc the user has access to:
	request, _ := http.NewRequest("GET", "/db/doc3", nil)
	request.SetBasicAuth("alice", "letmein")
	response := rt.send(request)
	assertStatus(t, response, 200)

	// Get a single doc the user doesn't have access to:
	request, _ = http.NewRequest("GET", "/db/doc2", nil)
	request.SetBasicAuth("alice", "letmein")
	response = rt.send(request)
	assertStatus(t, response, 403)

	// Check that _all_docs only returns the docs the user has access to:
	request, _ = http.NewRequest("GET", "/db/_all_docs?channels=true", nil)
	request.SetBasicAuth("alice", "letmein")
	response = rt.send(request)
	assertStatus(t, response, 200)

	log.Printf("Response = %s", response.Body.Bytes())
	err = json.Unmarshal(response.Body.Bytes(), &allDocsResult)
	assert.Equals(t, err, nil)
	assert.Equals(t, len(allDocsResult.Rows), 2)
	assert.Equals(t, allDocsResult.Rows[0].ID, "doc3")
	assert.DeepEquals(t, allDocsResult.Rows[0].Value.Channels, []string{"Cinemax"})
	assert.Equals(t, allDocsResult.Rows[1].ID, "doc4")
	assert.DeepEquals(t, allDocsResult.Rows[1].Value.Channels, []string{"Cinemax"})

	//Check all docs limit option
	request, _ = http.NewRequest("GET", "/db/_all_docs?limit=1&channels=true", nil)
	request.SetBasicAuth("alice", "letmein")
	response = rt.send(request)
	assertStatus(t, response, 200)

	log.Printf("Response = %s", response.Body.Bytes())
	err = json.Unmarshal(response.Body.Bytes(), &allDocsResult)
	assert.Equals(t, err, nil)
	assert.Equals(t, len(allDocsResult.Rows), 1)
	assert.Equals(t, allDocsResult.Rows[0].ID, "doc3")
	assert.DeepEquals(t, allDocsResult.Rows[0].Value.Channels, []string{"Cinemax"})

	//Check all docs startkey option
	request, _ = http.NewRequest("GET", "/db/_all_docs?startkey=doc4&channels=true", nil)
	request.SetBasicAuth("alice", "letmein")
	response = rt.send(request)
	assertStatus(t, response, 200)

	log.Printf("Response = %s", response.Body.Bytes())
	err = json.Unmarshal(response.Body.Bytes(), &allDocsResult)
	assert.Equals(t, err, nil)
	assert.Equals(t, len(allDocsResult.Rows), 1)
	assert.Equals(t, allDocsResult.Rows[0].ID, "doc4")
	assert.DeepEquals(t, allDocsResult.Rows[0].Value.Channels, []string{"Cinemax"})

	//Check all docs endkey option
	request, _ = http.NewRequest("GET", "/db/_all_docs?endkey=doc3&channels=true", nil)
	request.SetBasicAuth("alice", "letmein")
	response = rt.send(request)
	assertStatus(t, response, 200)

	log.Printf("Response = %s", response.Body.Bytes())
	err = json.Unmarshal(response.Body.Bytes(), &allDocsResult)
	assert.Equals(t, err, nil)
	assert.Equals(t, len(allDocsResult.Rows), 1)
	assert.Equals(t, allDocsResult.Rows[0].ID, "doc3")
	assert.DeepEquals(t, allDocsResult.Rows[0].Value.Channels, []string{"Cinemax"})

	// Check _all_docs with include_docs option:
	request, _ = http.NewRequest("GET", "/db/_all_docs?include_docs=true", nil)
	request.SetBasicAuth("alice", "letmein")
	response = rt.send(request)
	assertStatus(t, response, 200)

	log.Printf("Response = %s", response.Body.Bytes())
	err = json.Unmarshal(response.Body.Bytes(), &allDocsResult)
	assert.Equals(t, err, nil)
	assert.Equals(t, len(allDocsResult.Rows), 2)
	assert.Equals(t, allDocsResult.Rows[0].ID, "doc3")
	assert.Equals(t, allDocsResult.Rows[1].ID, "doc4")

	// Check POST to _all_docs:
	body := `{"keys": ["doc4", "doc1", "doc3", "b0gus"]}`
	request, _ = http.NewRequest("POST", "/db/_all_docs?channels=true", bytes.NewBufferString(body))
	request.SetBasicAuth("alice", "letmein")
	response = rt.send(request)
	assertStatus(t, response, 200)

	log.Printf("Response from POST _all_docs = %s", response.Body.Bytes())
	err = json.Unmarshal(response.Body.Bytes(), &allDocsResult)
	assert.Equals(t, err, nil)
	assert.Equals(t, len(allDocsResult.Rows), 4)
	assert.Equals(t, allDocsResult.Rows[0].Key, "doc4")
	assert.Equals(t, allDocsResult.Rows[0].ID, "doc4")
	assert.DeepEquals(t, allDocsResult.Rows[0].Value.Channels, []string{"Cinemax"})
	assert.Equals(t, allDocsResult.Rows[1].Key, "doc1")
	assert.Equals(t, allDocsResult.Rows[1].Error, "forbidden")
	assert.Equals(t, allDocsResult.Rows[2].ID, "doc3")
	assert.DeepEquals(t, allDocsResult.Rows[2].Value.Channels, []string{"Cinemax"})
	assert.Equals(t, allDocsResult.Rows[3].Key, "b0gus")
	assert.Equals(t, allDocsResult.Rows[3].Error, "not_found")

	// Check POST to _all_docs with limit option:
	body = `{"keys": ["doc4", "doc1", "doc3", "b0gus"]}`
	request, _ = http.NewRequest("POST", "/db/_all_docs?limit=1&channels=true", bytes.NewBufferString(body))
	request.SetBasicAuth("alice", "letmein")
	response = rt.send(request)
	assertStatus(t, response, 200)

	log.Printf("Response from POST _all_docs = %s", response.Body.Bytes())
	err = json.Unmarshal(response.Body.Bytes(), &allDocsResult)
	assert.Equals(t, err, nil)
	assert.Equals(t, len(allDocsResult.Rows), 1)
	assert.Equals(t, allDocsResult.Rows[0].Key, "doc4")
	assert.Equals(t, allDocsResult.Rows[0].ID, "doc4")
	assert.DeepEquals(t, allDocsResult.Rows[0].Value.Channels, []string{"Cinemax"})

	// Check _all_docs as admin:
	response = rt.sendAdminRequest("GET", "/db/_all_docs", "")
	assertStatus(t, response, 200)

	log.Printf("Admin response = %s", response.Body.Bytes())
	err = json.Unmarshal(response.Body.Bytes(), &allDocsResult)
	assert.Equals(t, err, nil)
	assert.Equals(t, len(allDocsResult.Rows), 4)
	assert.Equals(t, allDocsResult.Rows[0].ID, "doc1")
	assert.Equals(t, allDocsResult.Rows[1].ID, "doc2")

}

func TestChannelAccessChanges(t *testing.T) {
	// base.ParseLogFlags([]string{"Cache", "Changes+", "CRUD"})

	rt := restTester{syncFn: `function(doc) {access(doc.owner, doc._id);channel(doc.channel)}`}
	a := rt.ServerContext().Database("db").Authenticator()
	guest, err := a.GetUser("")
	assert.Equals(t, err, nil)
	guest.SetDisabled(false)
	err = a.Save(guest)
	assert.Equals(t, err, nil)

	// Create users:
	alice, err := a.NewUser("alice", "letmein", channels.SetOf("zero"))
	a.Save(alice)
	zegpold, err := a.NewUser("zegpold", "letmein", channels.SetOf("zero"))
	a.Save(zegpold)

	// Create some docs that give users access:
	response := rt.send(request("PUT", "/db/alpha", `{"owner":"alice"}`)) // seq=1
	assertStatus(t, response, 201)
	var body db.Body
	json.Unmarshal(response.Body.Bytes(), &body)
	assert.Equals(t, body["ok"], true)
	alphaRevID := body["rev"].(string)

	assertStatus(t, rt.send(request("PUT", "/db/beta", `{"owner":"boadecia"}`)), 201) // seq=2
	assertStatus(t, rt.send(request("PUT", "/db/delta", `{"owner":"alice"}`)), 201)   // seq=3
	assertStatus(t, rt.send(request("PUT", "/db/gamma", `{"owner":"zegpold"}`)), 201) // seq=4

	assertStatus(t, rt.send(request("PUT", "/db/a1", `{"channel":"alpha"}`)), 201) // seq=5
	assertStatus(t, rt.send(request("PUT", "/db/b1", `{"channel":"beta"}`)), 201)  // seq=6
	assertStatus(t, rt.send(request("PUT", "/db/d1", `{"channel":"delta"}`)), 201) // seq=7
	assertStatus(t, rt.send(request("PUT", "/db/g1", `{"channel":"gamma"}`)), 201) // seq=8

	// Check the _changes feed:
	var changes struct {
		Results []db.ChangeEntry
	}
	response = rt.send(requestByUser("GET", "/db/_changes", "", "zegpold"))
	log.Printf("_changes looks like: %s", response.Body.Bytes())
	err = json.Unmarshal(response.Body.Bytes(), &changes)
	assert.Equals(t, err, nil)
	assert.Equals(t, len(changes.Results), 1)
	since := changes.Results[0].Seq
	assert.Equals(t, changes.Results[0].ID, "g1")
	assert.Equals(t, since, db.SequenceID{Seq: 8})

	// Check user access:
	alice, _ = a.GetUser("alice")
	assert.DeepEquals(t, alice.Channels(), channels.TimedSet{"!": 0x1, "zero": 0x1, "alpha": 0x1, "delta": 0x3})
	zegpold, _ = a.GetUser("zegpold")
	assert.DeepEquals(t, zegpold.Channels(), channels.TimedSet{"!": 0x1, "zero": 0x1, "gamma": 0x4})

	// Update a document to revoke access to alice and grant it to zegpold:
	str := fmt.Sprintf(`{"owner":"zegpold", "_rev":%q}`, alphaRevID)
	assertStatus(t, rt.send(request("PUT", "/db/alpha", str)), 201) // seq=9

	// Check user access again:
	alice, _ = a.GetUser("alice")
	assert.DeepEquals(t, alice.Channels(), channels.TimedSet{"!": 0x1, "zero": 0x1, "delta": 0x3})
	zegpold, _ = a.GetUser("zegpold")
	assert.DeepEquals(t, zegpold.Channels(), channels.TimedSet{"!": 0x1, "zero": 0x1, "alpha": 0x9, "gamma": 0x4})

	// Look at alice's _changes feed:
	changes.Results = nil
	response = rt.send(requestByUser("GET", "/db/_changes", "", "alice"))
	log.Printf("//////// _changes for alice looks like: %s", response.Body.Bytes())
	json.Unmarshal(response.Body.Bytes(), &changes)
	assert.Equals(t, len(changes.Results), 1)
	assert.Equals(t, changes.Results[0].ID, "d1")

	// The complete _changes feed for zegpold contains docs a1 and g1:
	changes.Results = nil
	response = rt.send(requestByUser("GET", "/db/_changes", "", "zegpold"))
	log.Printf("//////// _changes for zegpold looks like: %s", response.Body.Bytes())
	json.Unmarshal(response.Body.Bytes(), &changes)
	assert.Equals(t, len(changes.Results), 2)
	assert.Equals(t, changes.Results[0].ID, "g1")
	assert.Equals(t, changes.Results[0].Seq, db.SequenceID{Seq: 8})
	assert.Equals(t, changes.Results[1].ID, "a1")
	assert.Equals(t, changes.Results[1].Seq, db.SequenceID{Seq: 5, TriggeredBy: 9})

	// Changes feed with since=gamma:8 would ordinarily be empty, but zegpold got access to channel
	// alpha after sequence 8, so the pre-existing docs in that channel are included:
	response = rt.send(requestByUser("GET", fmt.Sprintf("/db/_changes?since=%s", since),
		"", "zegpold"))
	log.Printf("_changes looks like: %s", response.Body.Bytes())
	changes.Results = nil
	json.Unmarshal(response.Body.Bytes(), &changes)
	assert.Equals(t, len(changes.Results), 1)
	assert.Equals(t, changes.Results[0].ID, "a1")

	// What happens if we call access() with a nonexistent username?
	assertStatus(t, rt.send(request("PUT", "/db/epsilon", `{"owner":"waldo"}`)), 201)

	// Finally, throw a wrench in the works by changing the sync fn. Note that normally this wouldn't
	// be changed while the database is in use (only when it's re-opened) but for testing purposes
	// we do it now because we can't close and re-open an ephemeral Walrus database.
	dbc := rt.ServerContext().Database("db")
	db, _ := db.GetDatabase(dbc, nil)
	changed, err := db.UpdateSyncFun(`function(doc) {access("alice", "beta");channel("beta");}`)
	assert.Equals(t, err, nil)
	assert.True(t, changed)
	changeCount, err := db.UpdateAllDocChannels(true, false)
	assert.Equals(t, err, nil)
	assert.Equals(t, changeCount, 9)

	changes.Results = nil
	response = rt.send(requestByUser("GET", "/db/_changes", "", "alice"))
	log.Printf("_changes looks like: %s", response.Body.Bytes())
	json.Unmarshal(response.Body.Bytes(), &changes)
	expectedIDs := []string{"beta", "delta", "gamma", "a1", "b1", "d1", "g1", "alpha", "epsilon"}
	assert.Equals(t, len(changes.Results), len(expectedIDs))
	for i, expectedID := range expectedIDs {
		assert.Equals(t, changes.Results[i].ID, expectedID)
	}

	// Check accumulated statistics:
	assert.Equals(t, db.ChangesClientStats.TotalCount(), uint32(5))
	assert.Equals(t, db.ChangesClientStats.MaxCount(), uint32(1))
	db.ChangesClientStats.Reset()
	assert.Equals(t, db.ChangesClientStats.TotalCount(), uint32(0))
	assert.Equals(t, db.ChangesClientStats.MaxCount(), uint32(0))
}

//Test for wrong _changes entries for user joining a populated channel
func TestUserJoiningPopulatedChannel(t *testing.T) {
	base.ParseLogFlags([]string{"Cache", "Cache+", "Changes", "Changes+", "CRUD"})

	rt := restTester{syncFn: `function(doc) {channel(doc.channels)}`}
	a := rt.ServerContext().Database("db").Authenticator()
	guest, err := a.GetUser("")
	assert.Equals(t, err, nil)
	guest.SetDisabled(false)
	err = a.Save(guest)
	assert.Equals(t, err, nil)

	// Create user1
	response := rt.sendAdminRequest("PUT", "/db/_user/user1", `{"email":"user1@couchbase.com", "password":"letmein", "admin_channels":["alpha"]}`)
	assertStatus(t, response, 201)

	// Create 100 docs
	for i := 0; i < 100; i++ {
		docpath := fmt.Sprintf("/db/doc%d", i)
		assertStatus(t, rt.send(request("PUT", docpath, `{"foo": "bar", "channels":["alpha"]}`)), 201)
	}

	// Check the _changes feed with limit, to split feed into two
	var changes struct {
		Results []db.ChangeEntry
	}

	limit := 50
	response = rt.send(requestByUser("GET", fmt.Sprintf("/db/_changes?limit=%d", limit), "", "user1"))
	log.Printf("_changes looks like: %s", response.Body.Bytes())
	err = json.Unmarshal(response.Body.Bytes(), &changes)
	assert.Equals(t, err, nil)
	assert.Equals(t, len(changes.Results), 50)
	since := changes.Results[49].Seq
	assert.Equals(t, changes.Results[49].ID, "doc48")
	assert.Equals(t, since, db.SequenceID{Seq: 50})

	//// Check the _changes feed with  since and limit, to get second half of feed
	response = rt.send(requestByUser("GET", fmt.Sprintf("/db/_changes?since=%s&limit=%d", since, limit), "", "user1"))
	log.Printf("_changes looks like: %s", response.Body.Bytes())
	err = json.Unmarshal(response.Body.Bytes(), &changes)
	assert.Equals(t, err, nil)
	assert.Equals(t, len(changes.Results), 50)
	since = changes.Results[49].Seq
	assert.Equals(t, changes.Results[49].ID, "doc98")
	assert.Equals(t, since, db.SequenceID{Seq: 100})

	// Create user2
	response = rt.sendAdminRequest("PUT", "/db/_user/user2", `{"email":"user2@couchbase.com", "password":"letmein", "admin_channels":["alpha"]}`)
	assertStatus(t, response, 201)

	//Retrieve all changes for user2 with no limits
	response = rt.send(requestByUser("GET", fmt.Sprintf("/db/_changes"), "", "user2"))
	log.Printf("_changes looks like: %s", response.Body.Bytes())
	err = json.Unmarshal(response.Body.Bytes(), &changes)
	assert.Equals(t, err, nil)
	assert.Equals(t, len(changes.Results), 101)
	assert.Equals(t, changes.Results[99].ID, "doc99")

	// Create user3
	response = rt.sendAdminRequest("PUT", "/db/_user/user3", `{"email":"user3@couchbase.com", "password":"letmein", "admin_channels":["alpha"]}`)
	assertStatus(t, response, 201)

	//Get first 50 document changes
	response = rt.send(requestByUser("GET", fmt.Sprintf("/db/_changes?limit=%d", limit), "", "user3"))
	log.Printf("_changes looks like: %s", response.Body.Bytes())
	err = json.Unmarshal(response.Body.Bytes(), &changes)
	assert.Equals(t, err, nil)
	assert.Equals(t, len(changes.Results), 50)
	since = changes.Results[49].Seq
	assert.Equals(t, changes.Results[49].ID, "doc49")
	assert.Equals(t, since, db.SequenceID{TriggeredBy: 103, Seq: 51})

	//// Get remainder of changes i.e. no limit parameter
	response = rt.send(requestByUser("GET", fmt.Sprintf("/db/_changes?since=%s", since), "", "user3"))
	log.Printf("_changes looks like: %s", response.Body.Bytes())
	err = json.Unmarshal(response.Body.Bytes(), &changes)
	assert.Equals(t, err, nil)
	assert.Equals(t, len(changes.Results), 51)
	assert.Equals(t, changes.Results[49].ID, "doc99")

	// Create user4
	response = rt.sendAdminRequest("PUT", "/db/_user/user4", `{"email":"user4@couchbase.com", "password":"letmein", "admin_channels":["alpha"]}`)
	assertStatus(t, response, 201)

	response = rt.send(requestByUser("GET", fmt.Sprintf("/db/_changes?limit=%d", limit), "", "user4"))
	log.Printf("_changes looks like: %s", response.Body.Bytes())
	err = json.Unmarshal(response.Body.Bytes(), &changes)
	assert.Equals(t, err, nil)
	assert.Equals(t, len(changes.Results), 50)
	since = changes.Results[49].Seq
	assert.Equals(t, changes.Results[49].ID, "doc49")
	assert.Equals(t, since, db.SequenceID{TriggeredBy: 104, Seq: 51})

	//// Check the _changes feed with  since and limit, to get second half of feed
	response = rt.send(requestByUser("GET", fmt.Sprintf("/db/_changes?since=%s&limit=%d", since, limit), "", "user4"))
	log.Printf("_changes looks like: %s", response.Body.Bytes())
	err = json.Unmarshal(response.Body.Bytes(), &changes)
	assert.Equals(t, err, nil)
	assert.Equals(t, len(changes.Results), 50)
	assert.Equals(t, changes.Results[49].ID, "doc99")

}

func TestRoleAssignmentBeforeUserExists(t *testing.T) {
	base.LogKeys["Access"] = true
	base.LogKeys["CRUD"] = true
	base.LogKeys["Changes+"] = true

	rt := restTester{syncFn: `function(doc) {role(doc.user, doc.role);channel(doc.channel)}`}
	a := rt.ServerContext().Database("db").Authenticator()
	guest, err := a.GetUser("")
	assert.Equals(t, err, nil)
	guest.SetDisabled(false)
	err = a.Save(guest)
	assert.Equals(t, err, nil)

	// POST a role
	response := rt.sendAdminRequest("POST", "/db/_role/", `{"name":"role1","admin_channels":["chan1"]}`)
	assertStatus(t, response, 201)
	response = rt.sendAdminRequest("GET", "/db/_role/role1", "")
	assertStatus(t, response, 200)
	var body db.Body
	json.Unmarshal(response.Body.Bytes(), &body)
	assert.Equals(t, body["name"], "role1")

	//Put document to trigger sync function
	response = rt.send(request("PUT", "/db/doc1", `{"user":"user1", "role":"role:role1", "channel":"chan1"}`)) // seq=1
	assertStatus(t, response, 201)
	body = nil
	json.Unmarshal(response.Body.Bytes(), &body)
	assert.Equals(t, body["ok"], true)

	// POST the new user the GET and verify that it shows the assigned role
	response = rt.sendAdminRequest("POST", "/db/_user/", `{"name":"user1", "password":"letmein"}`)
	assertStatus(t, response, 201)
	response = rt.sendAdminRequest("GET", "/db/_user/user1", "")
	assertStatus(t, response, 200)
	body = nil
	json.Unmarshal(response.Body.Bytes(), &body)
	assert.Equals(t, body["name"], "user1")
	assert.DeepEquals(t, body["roles"], []interface{}{"role1"})
	assert.DeepEquals(t, body["all_channels"], []interface{}{"!", "chan1"})

	//assert.DeepEquals(t, body["admin_roles"], []interface{}{"hipster"})
	//assert.DeepEquals(t, body["all_channels"], []interface{}{"bar", "fedoras", "fixies", "foo"})
}

func TestRoleAccessChanges(t *testing.T) {
	base.LogKeys["Access"] = true
	base.LogKeys["CRUD"] = true
	base.LogKeys["Changes+"] = true

	rt := restTester{syncFn: `function(doc) {role(doc.user, doc.role);channel(doc.channel)}`}
	a := rt.ServerContext().Database("db").Authenticator()
	guest, err := a.GetUser("")
	assert.Equals(t, err, nil)
	guest.SetDisabled(false)
	err = a.Save(guest)
	assert.Equals(t, err, nil)

	// Create users:
	alice, err := a.NewUser("alice", "letmein", channels.SetOf("alpha"))
	a.Save(alice)
	zegpold, err := a.NewUser("zegpold", "letmein", channels.SetOf("beta"))
	a.Save(zegpold)

	hipster, err := a.NewRole("hipster", channels.SetOf("gamma"))
	a.Save(hipster)

	// Create some docs in the channels:
	response := rt.send(request("PUT", "/db/fashion",
		`{"user":"alice","role":["role:hipster","role:bogus"]}`)) // seq=1
	assertStatus(t, response, 201)
	var body db.Body
	json.Unmarshal(response.Body.Bytes(), &body)
	assert.Equals(t, body["ok"], true)
	fashionRevID := body["rev"].(string)

	assertStatus(t, rt.send(request("PUT", "/db/g1", `{"channel":"gamma"}`)), 201) // seq=2
	assertStatus(t, rt.send(request("PUT", "/db/a1", `{"channel":"alpha"}`)), 201) // seq=3
	assertStatus(t, rt.send(request("PUT", "/db/b1", `{"channel":"beta"}`)), 201)  // seq=4
	assertStatus(t, rt.send(request("PUT", "/db/d1", `{"channel":"delta"}`)), 201) // seq=5

	// Check user access:
	alice, _ = a.GetUser("alice")
	assert.DeepEquals(t, alice.InheritedChannels(), channels.TimedSet{"!": 0x1, "alpha": 0x1, "gamma": 0x1})
	assert.DeepEquals(t, alice.RoleNames(), channels.TimedSet{"bogus": 0x1, "hipster": 0x1})
	zegpold, _ = a.GetUser("zegpold")
	assert.DeepEquals(t, zegpold.InheritedChannels(), channels.TimedSet{"!": 0x1, "beta": 0x1})
	assert.DeepEquals(t, zegpold.RoleNames(), channels.TimedSet{})

	// Check the _changes feed:
	var changes struct {
		Results  []db.ChangeEntry
		Last_Seq interface{}
	}
	response = rt.send(requestByUser("GET", "/db/_changes", "", "alice"))
	log.Printf("1st _changes looks like: %s", response.Body.Bytes())
	json.Unmarshal(response.Body.Bytes(), &changes)
	assert.Equals(t, len(changes.Results), 2)
	since := changes.Last_Seq
	assert.Equals(t, since, "3")

	response = rt.send(requestByUser("GET", "/db/_changes", "", "zegpold"))
	log.Printf("2nd _changes looks like: %s", response.Body.Bytes())
	json.Unmarshal(response.Body.Bytes(), &changes)
	assert.Equals(t, len(changes.Results), 1)
	since = changes.Last_Seq
	assert.Equals(t, since, "4")

	// Update "fashion" doc to grant zegpold the role "hipster" and take it away from alice:
	str := fmt.Sprintf(`{"user":"zegpold", "role":"role:hipster", "_rev":%q}`, fashionRevID)
	assertStatus(t, rt.send(request("PUT", "/db/fashion", str)), 201) // seq=6

	// Check user access again:
	alice, _ = a.GetUser("alice")
	assert.DeepEquals(t, alice.InheritedChannels(), channels.TimedSet{"!": 0x1, "alpha": 0x1})
	zegpold, _ = a.GetUser("zegpold")
	assert.DeepEquals(t, zegpold.InheritedChannels(), channels.TimedSet{"!": 0x1, "beta": 0x1, "gamma": 0x6})

	// The complete _changes feed for zegpold contains docs g1 and b1:
	changes.Results = nil
	response = rt.send(requestByUser("GET", "/db/_changes", "", "zegpold"))
	log.Printf("3rd _changes looks like: %s", response.Body.Bytes())
	json.Unmarshal(response.Body.Bytes(), &changes)
	assert.Equals(t, len(changes.Results), 2)
	assert.Equals(t, changes.Last_Seq, "6:2")
	assert.Equals(t, changes.Results[0].ID, "b1")
	assert.Equals(t, changes.Results[1].ID, "g1")

	// Changes feed with since=4 would ordinarily be empty, but zegpold got access to channel
	// gamma after sequence 4, so the pre-existing docs in that channel are included:
	base.LogKeys["Changes"] = true
	base.LogKeys["Cache"] = true
	response = rt.send(requestByUser("GET", "/db/_changes?since=4", "", "zegpold"))
	log.Printf("4th _changes looks like: %s", response.Body.Bytes())
	changes.Results = nil
	json.Unmarshal(response.Body.Bytes(), &changes)
	assert.Equals(t, len(changes.Results), 1)
	assert.Equals(t, changes.Results[0].ID, "g1")
	base.LogKeys["Cache"] = false
}

func TestDocDeletionFromChannel(t *testing.T) {
	// See https://github.com/couchbase/couchbase-lite-ios/issues/59
	// base.LogKeys["Changes"] = true
	// base.LogKeys["Cache"] = true

	rt := restTester{syncFn: `function(doc) {channel(doc.channel)}`}
	a := rt.ServerContext().Database("db").Authenticator()

	// Create user:
	alice, _ := a.NewUser("alice", "letmein", channels.SetOf("zero"))
	a.Save(alice)

	// Create a doc Alice can see:
	response := rt.send(request("PUT", "/db/alpha", `{"channel":"zero"}`))

	// Check the _changes feed:
	rt.ServerContext().Database("db").WaitForPendingChanges()
	var changes struct {
		Results []db.ChangeEntry
	}
	response = rt.send(requestByUser("GET", "/db/_changes", "", "alice"))
	log.Printf("_changes looks like: %s", response.Body.Bytes())
	json.Unmarshal(response.Body.Bytes(), &changes)
	assert.Equals(t, len(changes.Results), 1)
	since := changes.Results[0].Seq
	assert.Equals(t, since, db.SequenceID{Seq: 1})

	assert.Equals(t, changes.Results[0].ID, "alpha")
	rev1 := changes.Results[0].Changes[0]["rev"]

	// Delete the document:
	assertStatus(t, rt.send(request("DELETE", "/db/alpha?rev="+rev1, "")), 200)

	// Get the updates from the _changes feed:
	time.Sleep(100 * time.Millisecond)
	response = rt.send(requestByUser("GET", fmt.Sprintf("/db/_changes?since=%s", since),
		"", "alice"))
	log.Printf("_changes looks like: %s", response.Body.Bytes())
	changes.Results = nil
	json.Unmarshal(response.Body.Bytes(), &changes)
	assert.Equals(t, len(changes.Results), 1)

	assert.Equals(t, changes.Results[0].ID, "alpha")
	assert.Equals(t, changes.Results[0].Deleted, true)
	assert.DeepEquals(t, changes.Results[0].Removed, base.SetOf("zero"))
	rev2 := changes.Results[0].Changes[0]["rev"]

	// Now get the deleted revision:
	response = rt.send(requestByUser("GET", "/db/alpha?rev="+rev2, "", "alice"))
	assert.Equals(t, response.Code, 200)
	log.Printf("Deletion looks like: %s", response.Body.Bytes())
	var docBody db.Body
	json.Unmarshal(response.Body.Bytes(), &docBody)
	assert.DeepEquals(t, docBody, db.Body{"_id": "alpha", "_rev": rev2, "_deleted": true})

	// Access without deletion revID shouldn't be allowed (since doc is not in Alice's channels):
	response = rt.send(requestByUser("GET", "/db/alpha", "", "alice"))
	assert.Equals(t, response.Code, 403)

	// A bogus rev ID should return a 404:
	response = rt.send(requestByUser("GET", "/db/alpha?rev=bogus", "", "alice"))
	assert.Equals(t, response.Code, 404)

	// Get the old revision, which should still be accessible:
	response = rt.send(requestByUser("GET", "/db/alpha?rev="+rev1, "", "alice"))
	assert.Equals(t, response.Code, 200)
}

func TestAllDocsChannelsAfterChannelMove(t *testing.T) {

	type allDocsRow struct {
		ID    string `json:"id"`
		Key   string `json:"key"`
		Value struct {
			Rev      string              `json:"rev"`
			Channels []string            `json:"channels,omitempty"`
			Access   map[string]base.Set `json:"access,omitempty"` // for admins only
		} `json:"value"`
		Doc   db.Body `json:"doc,omitempty"`
		Error string  `json:"error"`
	}
	var allDocsResult struct {
		TotalRows int          `json:"total_rows"`
		Offset    int          `json:"offset"`
		Rows      []allDocsRow `json:"rows"`
	}

	rt := restTester{syncFn: `function(doc) {channel(doc.channels)}`}
	a := rt.ServerContext().Database("db").Authenticator()
	guest, err := a.GetUser("")
	assert.Equals(t, err, nil)
	guest.SetDisabled(false)
	err = a.Save(guest)
	assert.Equals(t, err, nil)

	// Create a doc
	response := rt.send(request("PUT", "/db/doc1", `{"foo":"bar", "channels":["ch1"]}`))
	assertStatus(t, response, 201)
	var body db.Body
	json.Unmarshal(response.Body.Bytes(), &body)
	assert.Equals(t, body["ok"], true)
	doc1RevID := body["rev"].(string)

	// Run GET _all_docs as admin with channels=true:
	response = rt.sendAdminRequest("GET", "/db/_all_docs?channels=true", "")
	assertStatus(t, response, 200)

	log.Printf("Admin response = %s", response.Body.Bytes())
	err = json.Unmarshal(response.Body.Bytes(), &allDocsResult)
	assert.Equals(t, err, nil)
	assert.Equals(t, len(allDocsResult.Rows), 1)
	assert.Equals(t, allDocsResult.Rows[0].ID, "doc1")
	assert.Equals(t, allDocsResult.Rows[0].Value.Channels[0], "ch1")

	// Run POST _all_docs as admin with explicit docIDs and channels=true:
	keys := `{"keys": ["doc1"]}`
	response = rt.sendAdminRequest("POST", "/db/_all_docs?channels=true", keys)
	assertStatus(t, response, 200)

	log.Printf("Admin response = %s", response.Body.Bytes())
	err = json.Unmarshal(response.Body.Bytes(), &allDocsResult)
	assert.Equals(t, err, nil)
	assert.Equals(t, len(allDocsResult.Rows), 1)
	assert.Equals(t, allDocsResult.Rows[0].ID, "doc1")
	assert.Equals(t, allDocsResult.Rows[0].Value.Channels[0], "ch1")

	//Commit rev 2 that maps to a differenet channel
	str := fmt.Sprintf(`{"foo":"bar", "channels":["ch2"], "_rev":%q}`, doc1RevID)
	assertStatus(t, rt.send(request("PUT", "/db/doc1", str)), 201)

	// Run GET _all_docs as admin with channels=true
	// Make sure that only the new channel appears in the docs channel list
	response = rt.sendAdminRequest("GET", "/db/_all_docs?channels=true", "")
	assertStatus(t, response, 200)

	log.Printf("Admin response = %s", response.Body.Bytes())
	err = json.Unmarshal(response.Body.Bytes(), &allDocsResult)
	assert.Equals(t, err, nil)
	assert.Equals(t, len(allDocsResult.Rows), 1)
	assert.Equals(t, allDocsResult.Rows[0].ID, "doc1")
	assert.Equals(t, allDocsResult.Rows[0].Value.Channels[0], "ch2")

	// Run POST _all_docs as admin with explicit docIDs and channels=true
	// Make sure that only the new channel appears in the docs channel list
	keys = `{"keys": ["doc1"]}`
	response = rt.sendAdminRequest("POST", "/db/_all_docs?channels=true", keys)
	assertStatus(t, response, 200)

	log.Printf("Admin response = %s", response.Body.Bytes())
	err = json.Unmarshal(response.Body.Bytes(), &allDocsResult)
	assert.Equals(t, err, nil)
	assert.Equals(t, len(allDocsResult.Rows), 1)
	assert.Equals(t, allDocsResult.Rows[0].ID, "doc1")
	assert.Equals(t, allDocsResult.Rows[0].Value.Channels[0], "ch2")
}

//Test for regression of issue #447
func TestAttachmentsNoCrossTalk(t *testing.T) {
	base.LogKeys["ANDY"] = true
	var rt restTester

	doc1revId := rt.createDoc(t, "doc1")

	attachmentBody := "this is the body of attachment"
	attachmentContentType := "content/type"
	reqHeaders := map[string]string{
		"Content-Type": attachmentContentType,
	}

	// attach to existing document with correct rev (should succeed)
	response := rt.sendRequestWithHeaders("PUT", "/db/doc1/attach1?rev="+doc1revId, attachmentBody, reqHeaders)
	assertStatus(t, response, 201)
	var body db.Body
	json.Unmarshal(response.Body.Bytes(), &body)
	assert.Equals(t, body["ok"], true)
	revIdAfterAttachment := body["rev"].(string)
	if revIdAfterAttachment == "" {
		t.Fatalf("No revid in response for PUT attachment")
	}
	assert.True(t, revIdAfterAttachment != doc1revId)

	reqHeaders = map[string]string{
		"Accept": "application/json",
	}

	log.Printf("/db/doc1?rev=%s&revs=true&attachments=true&atts_since=[\"%s\"]", revIdAfterAttachment, doc1revId)
	response = rt.sendRequestWithHeaders("GET", fmt.Sprintf("/db/doc1?rev=%s&revs=true&attachments=true&atts_since=[\"%s\"]", revIdAfterAttachment, doc1revId), "", reqHeaders)
	assert.Equals(t, response.Code, 200)
	//validate attachment has data property
	json.Unmarshal(response.Body.Bytes(), &body)
	log.Printf("response body revid1 = %s", body)
	attachments := body["_attachments"].(map[string]interface{})
	attach1 := attachments["attach1"].(map[string]interface{})
	data := attach1["data"]
	assert.True(t, data != nil)

	log.Printf("/db/doc1?rev=%s&revs=true&attachments=true&atts_since=[\"%s\"]", revIdAfterAttachment, revIdAfterAttachment)
	response = rt.sendRequestWithHeaders("GET", fmt.Sprintf("/db/doc1?rev=%s&revs=true&attachments=true&atts_since=[\"%s\"]", revIdAfterAttachment, revIdAfterAttachment), "", reqHeaders)
	assert.Equals(t, response.Code, 200)
	json.Unmarshal(response.Body.Bytes(), &body)
	log.Printf("response body revid1 = %s", body)
	attachments = body["_attachments"].(map[string]interface{})
	attach1 = attachments["attach1"].(map[string]interface{})
	data = attach1["data"]
	assert.True(t, data == nil)

}

<<<<<<< HEAD
func TestOldDocHandling(t *testing.T) {

	rt := restTester{syncFn: `
		function(doc,oldDoc){
			log("doc id:"+doc._id);
			if(oldDoc){
				log("old doc id:"+oldDoc._id);
				if(!oldDoc._id){
					throw ({forbidden : "Old doc id not available"})
				}
				if(!(oldDoc._id == doc._id)) {
					throw ({forbidden : "Old doc id doesn't match doc id"})
				}
			}
		}`}
	a := rt.ServerContext().Database("db").Authenticator()
=======
func TestStarAccess(t *testing.T) {
	type allDocsRow struct {
		ID    string `json:"id"`
		Key   string `json:"key"`
		Value struct {
			Rev      string              `json:"rev"`
			Channels []string            `json:"channels,omitempty"`
			Access   map[string]base.Set `json:"access,omitempty"` // for admins only
		} `json:"value"`
		Doc   db.Body `json:"doc,omitempty"`
		Error string  `json:"error"`
	}
	var allDocsResult struct {
		TotalRows int          `json:"total_rows"`
		Offset    int          `json:"offset"`
		Rows      []allDocsRow `json:"rows"`
	}

	// Create some docs:
	var rt restTester

	base.LogKeys["Changes+"] = true
	a := auth.NewAuthenticator(rt.bucket(), nil)
	var changes struct {
		Results []db.ChangeEntry
	}
>>>>>>> d0a3220a
	guest, err := a.GetUser("")
	assert.Equals(t, err, nil)
	guest.SetDisabled(false)
	err = a.Save(guest)
	assert.Equals(t, err, nil)

<<<<<<< HEAD
	// Create user:
	frank, err := a.NewUser("charles", "1234", nil)
	a.Save(frank)

	// Create a doc:
	response := rt.send(request("PUT", "/db/testOldDocId", `{"foo":"bar"}`))
	assertStatus(t, response, 201)
	var body db.Body
	json.Unmarshal(response.Body.Bytes(), &body)
	assert.Equals(t, body["ok"], true)
	alphaRevID := body["rev"].(string)

	// Update a document to validate oldDoc id handling.  Will reject if old doc id not available
	str := fmt.Sprintf(`{"foo":"ball", "_rev":%q}`, alphaRevID)
	assertStatus(t, rt.send(request("PUT", "/db/testOldDocId", str)), 201)

=======
	assertStatus(t, rt.sendRequest("PUT", "/db/doc1", `{"channels":["books"]}`), 201)
	assertStatus(t, rt.sendRequest("PUT", "/db/doc2", `{"channels":["gifts"]}`), 201)
	assertStatus(t, rt.sendRequest("PUT", "/db/doc3", `{"channels":["!"]}`), 201)
	assertStatus(t, rt.sendRequest("PUT", "/db/doc4", `{"channels":["gifts"]}`), 201)
	assertStatus(t, rt.sendRequest("PUT", "/db/doc5", `{"channels":["!"]}`), 201)
	// document added to "*" channel should only end up available to users with * access
	assertStatus(t, rt.sendRequest("PUT", "/db/doc6", `{"channels":["*"]}`), 201)

	guest.SetDisabled(true)
	err = a.Save(guest)
	assert.Equals(t, err, nil)
	//
	// Part 1 - Tests for user with single channel access:
	//
	bernard, err := a.NewUser("bernard", "letmein", channels.SetOf("books"))
	a.Save(bernard)

	// GET /db/docid - basic test for channel user has
	response := rt.send(requestByUser("GET", "/db/doc1", "", "bernard"))
	assertStatus(t, response, 200)

	// GET /db/docid - negative test for channel user doesn't have
	response = rt.send(requestByUser("GET", "/db/doc2", "", "bernard"))
	assertStatus(t, response, 403)

	// GET /db/docid - test for doc with ! channel
	response = rt.send(requestByUser("GET", "/db/doc3", "", "bernard"))
	assertStatus(t, response, 200)

	// GET /db/_all_docs?channels=true
	// Check that _all_docs returns the docs the user has access to:
	response = rt.send(requestByUser("GET", "/db/_all_docs?channels=true", "", "bernard"))
	assertStatus(t, response, 200)

	log.Printf("Response = %s", response.Body.Bytes())
	err = json.Unmarshal(response.Body.Bytes(), &allDocsResult)
	assert.Equals(t, err, nil)
	assert.Equals(t, len(allDocsResult.Rows), 3)
	assert.Equals(t, allDocsResult.Rows[0].ID, "doc1")
	assert.DeepEquals(t, allDocsResult.Rows[0].Value.Channels, []string{"books"})
	assert.Equals(t, allDocsResult.Rows[1].ID, "doc3")
	assert.DeepEquals(t, allDocsResult.Rows[1].Value.Channels, []string{"!"})

	// GET /db/_changes
	response = rt.send(requestByUser("GET", "/db/_changes", "", "bernard"))
	log.Printf("_changes looks like: %s", response.Body.Bytes())
	err = json.Unmarshal(response.Body.Bytes(), &changes)
	assert.Equals(t, err, nil)
	assert.Equals(t, len(changes.Results), 3)
	since := changes.Results[0].Seq
	assert.Equals(t, changes.Results[0].ID, "doc1")
	assert.Equals(t, since, db.SequenceID{Seq: 1})

	// GET /db/_changes for single channel
	response = rt.send(requestByUser("GET", "/db/_changes?filter=sync_gateway/bychannel&channels=books", "", "bernard"))
	log.Printf("_changes looks like: %s", response.Body.Bytes())
	err = json.Unmarshal(response.Body.Bytes(), &changes)
	assert.Equals(t, err, nil)
	assert.Equals(t, len(changes.Results), 1)
	since = changes.Results[0].Seq
	assert.Equals(t, changes.Results[0].ID, "doc1")
	assert.Equals(t, since, db.SequenceID{Seq: 1})

	// GET /db/_changes for ! channel
	response = rt.send(requestByUser("GET", "/db/_changes?filter=sync_gateway/bychannel&channels=!", "", "bernard"))
	log.Printf("_changes looks like: %s", response.Body.Bytes())
	err = json.Unmarshal(response.Body.Bytes(), &changes)
	assert.Equals(t, err, nil)
	assert.Equals(t, len(changes.Results), 2)
	since = changes.Results[0].Seq
	assert.Equals(t, changes.Results[0].ID, "doc3")
	assert.Equals(t, since, db.SequenceID{Seq: 3})

	// GET /db/_changes for unauthorized channel
	response = rt.send(requestByUser("GET", "/db/_changes?filter=sync_gateway/bychannel&channels=gifts", "", "bernard"))
	log.Printf("_changes looks like: %s", response.Body.Bytes())
	err = json.Unmarshal(response.Body.Bytes(), &changes)
	assert.Equals(t, err, nil)
	assert.Equals(t, len(changes.Results), 0)

	//
	// Part 2 - Tests for user with * channel access
	//

	// Create a user:
	fran, err := a.NewUser("fran", "letmein", channels.SetOf("*"))
	a.Save(fran)

	// GET /db/docid - basic test for doc that has channel
	response = rt.send(requestByUser("GET", "/db/doc1", "", "fran"))
	assertStatus(t, response, 200)

	// GET /db/docid - test for doc with ! channel
	response = rt.send(requestByUser("GET", "/db/doc3", "", "fran"))
	assertStatus(t, response, 200)

	// GET /db/_all_docs?channels=true
	// Check that _all_docs returns all docs (based on user * channel)
	response = rt.send(requestByUser("GET", "/db/_all_docs?channels=true", "", "fran"))
	assertStatus(t, response, 200)

	log.Printf("Response = %s", response.Body.Bytes())
	err = json.Unmarshal(response.Body.Bytes(), &allDocsResult)
	assert.Equals(t, err, nil)
	assert.Equals(t, len(allDocsResult.Rows), 6)
	assert.Equals(t, allDocsResult.Rows[0].ID, "doc1")
	assert.DeepEquals(t, allDocsResult.Rows[0].Value.Channels, []string{"books"})

	// GET /db/_changes
	response = rt.send(requestByUser("GET", "/db/_changes", "", "fran"))
	log.Printf("_changes looks like: %s", response.Body.Bytes())
	err = json.Unmarshal(response.Body.Bytes(), &changes)
	assert.Equals(t, err, nil)
	assert.Equals(t, len(changes.Results), 6)
	since = changes.Results[0].Seq
	assert.Equals(t, changes.Results[0].ID, "doc1")
	assert.Equals(t, since, db.SequenceID{Seq: 1})

	// GET /db/_changes for ! channel
	response = rt.send(requestByUser("GET", "/db/_changes?filter=sync_gateway/bychannel&channels=!", "", "fran"))
	log.Printf("_changes looks like: %s", response.Body.Bytes())
	err = json.Unmarshal(response.Body.Bytes(), &changes)
	assert.Equals(t, err, nil)
	assert.Equals(t, len(changes.Results), 2)
	since = changes.Results[0].Seq
	assert.Equals(t, changes.Results[0].ID, "doc3")
	assert.Equals(t, since, db.SequenceID{Seq: 3})

	//
	// Part 3 - Tests for user with no user channel access
	//
	// Create a user:
	manny, err := a.NewUser("manny", "letmein", nil)
	a.Save(manny)

	// GET /db/docid - basic test for doc that has channel
	response = rt.send(requestByUser("GET", "/db/doc1", "", "manny"))
	assertStatus(t, response, 403)

	// GET /db/docid - test for doc with ! channel
	response = rt.send(requestByUser("GET", "/db/doc3", "", "manny"))
	assertStatus(t, response, 200)

	// GET /db/_all_docs?channels=true
	// Check that _all_docs only returns ! docs (based on doc ! channel)
	response = rt.send(requestByUser("GET", "/db/_all_docs?channels=true", "", "manny"))
	assertStatus(t, response, 200)
	log.Printf("Response = %s", response.Body.Bytes())
	err = json.Unmarshal(response.Body.Bytes(), &allDocsResult)
	assert.Equals(t, err, nil)
	assert.Equals(t, len(allDocsResult.Rows), 2)
	assert.Equals(t, allDocsResult.Rows[0].ID, "doc3")

	// GET /db/_changes
	response = rt.send(requestByUser("GET", "/db/_changes", "", "manny"))
	log.Printf("_changes looks like: %s", response.Body.Bytes())
	err = json.Unmarshal(response.Body.Bytes(), &changes)
	assert.Equals(t, err, nil)
	assert.Equals(t, len(changes.Results), 2)
	since = changes.Results[0].Seq
	assert.Equals(t, changes.Results[0].ID, "doc3")
	assert.Equals(t, since, db.SequenceID{Seq: 3})

	// GET /db/_changes for ! channel
	response = rt.send(requestByUser("GET", "/db/_changes?filter=sync_gateway/bychannel&channels=!", "", "manny"))
	log.Printf("_changes looks like: %s", response.Body.Bytes())
	err = json.Unmarshal(response.Body.Bytes(), &changes)
	assert.Equals(t, err, nil)
	assert.Equals(t, len(changes.Results), 2)
	since = changes.Results[0].Seq
	assert.Equals(t, changes.Results[0].ID, "doc3")
	assert.Equals(t, since, db.SequenceID{Seq: 3})
>>>>>>> d0a3220a
}<|MERGE_RESOLUTION|>--- conflicted
+++ resolved
@@ -1367,7 +1367,6 @@
 
 }
 
-<<<<<<< HEAD
 func TestOldDocHandling(t *testing.T) {
 
 	rt := restTester{syncFn: `
@@ -1384,7 +1383,30 @@
 			}
 		}`}
 	a := rt.ServerContext().Database("db").Authenticator()
-=======
+	guest, err := a.GetUser("")
+	assert.Equals(t, err, nil)
+	guest.SetDisabled(false)
+	err = a.Save(guest)
+	assert.Equals(t, err, nil)
+
+	// Create user:
+	frank, err := a.NewUser("charles", "1234", nil)
+	a.Save(frank)
+
+	// Create a doc:
+	response := rt.send(request("PUT", "/db/testOldDocId", `{"foo":"bar"}`))
+	assertStatus(t, response, 201)
+	var body db.Body
+	json.Unmarshal(response.Body.Bytes(), &body)
+	assert.Equals(t, body["ok"], true)
+	alphaRevID := body["rev"].(string)
+
+	// Update a document to validate oldDoc id handling.  Will reject if old doc id not available
+	str := fmt.Sprintf(`{"foo":"ball", "_rev":%q}`, alphaRevID)
+	assertStatus(t, rt.send(request("PUT", "/db/testOldDocId", str)), 201)
+
+}
+
 func TestStarAccess(t *testing.T) {
 	type allDocsRow struct {
 		ID    string `json:"id"`
@@ -1411,31 +1433,12 @@
 	var changes struct {
 		Results []db.ChangeEntry
 	}
->>>>>>> d0a3220a
 	guest, err := a.GetUser("")
 	assert.Equals(t, err, nil)
 	guest.SetDisabled(false)
 	err = a.Save(guest)
 	assert.Equals(t, err, nil)
 
-<<<<<<< HEAD
-	// Create user:
-	frank, err := a.NewUser("charles", "1234", nil)
-	a.Save(frank)
-
-	// Create a doc:
-	response := rt.send(request("PUT", "/db/testOldDocId", `{"foo":"bar"}`))
-	assertStatus(t, response, 201)
-	var body db.Body
-	json.Unmarshal(response.Body.Bytes(), &body)
-	assert.Equals(t, body["ok"], true)
-	alphaRevID := body["rev"].(string)
-
-	// Update a document to validate oldDoc id handling.  Will reject if old doc id not available
-	str := fmt.Sprintf(`{"foo":"ball", "_rev":%q}`, alphaRevID)
-	assertStatus(t, rt.send(request("PUT", "/db/testOldDocId", str)), 201)
-
-=======
 	assertStatus(t, rt.sendRequest("PUT", "/db/doc1", `{"channels":["books"]}`), 201)
 	assertStatus(t, rt.sendRequest("PUT", "/db/doc2", `{"channels":["gifts"]}`), 201)
 	assertStatus(t, rt.sendRequest("PUT", "/db/doc3", `{"channels":["!"]}`), 201)
@@ -1608,5 +1611,4 @@
 	since = changes.Results[0].Seq
 	assert.Equals(t, changes.Results[0].ID, "doc3")
 	assert.Equals(t, since, db.SequenceID{Seq: 3})
->>>>>>> d0a3220a
 }