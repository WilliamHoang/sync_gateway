--- conflicted
+++ resolved
@@ -58,30 +58,12 @@
 		return
 	}
 
-<<<<<<< HEAD
-func (db *Database) addDocToChangeEntry(doc *document, entry *ChangeEntry, includeDocs, includeConflicts bool) {
-	if doc != nil {
-		revID := entry.Changes[0]["rev"]
-		if includeConflicts {
-			doc.History.forEachLeaf(func(leaf *RevInfo) {
-				if leaf.ID != revID && !leaf.Deleted {
-					entry.Changes = append(entry.Changes, ChangeRev{"rev": leaf.ID})
-					entry.Deleted = false
-				}
-			})
-		}
-		if includeDocs {
-			var err error
-			entry.Doc, err = db.getRevFromDoc(doc, revID, false)
-			if err != nil {
-				base.Warn("Changes feed: error getting doc %q/%q: %v", doc.ID, revID, err)
-=======
 	revID := entry.Changes[0]["rev"]
 	if includeConflicts {
 		doc.History.forEachLeaf(func(leaf *RevInfo) {
 			if leaf.ID != revID && !leaf.Deleted {
 				entry.Changes = append(entry.Changes, ChangeRev{"rev": leaf.ID})
->>>>>>> 53035954
+				entry.Deleted = false
 			}
 		})
 	}
@@ -307,16 +289,10 @@
 	return changes, err
 }
 
-<<<<<<< HEAD
-func (db *Database) GetChangeLog(channelName string, afterSeq uint64) (*channels.ChangeLog, error) {
-	db.changesWriter.checkpoint()
-	return db.changesWriter.getChangeLog(channelName, afterSeq)
-=======
 func (db *Database) GetChangeLog(channelName string, afterSeq uint64) []*LogEntry {
 	options := ChangesOptions{Since: afterSeq}
 	_, log := db.changeCache.getChannelCache(channelName).getCachedChanges(options)
 	return log
->>>>>>> 53035954
 }
 
 // Wait until the change-cache has caught up with the latest writes to the database.
